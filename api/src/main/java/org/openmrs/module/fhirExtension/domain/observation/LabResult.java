package org.openmrs.module.fhirExtension.domain.observation;

import lombok.Builder;
import lombok.Getter;
import org.openmrs.Concept;
import org.openmrs.Obs;

<<<<<<< HEAD
=======
import java.util.Date;
import java.util.List;
>>>>>>> c3b8e436
import java.util.Optional;
import java.util.function.BiFunction;

@Builder
@Getter
public class LabResult {
<<<<<<< HEAD
	
	private Concept concept;
=======
	private Person patient;

	private Concept concept;

	private Date observationDate;
>>>>>>> c3b8e436
	
	private String labReportUrl;
	
	private String labReportFileName;
	
	private String labReportNotes;
	
<<<<<<< HEAD
	private BiFunction<Concept, String, Obs> obsFactory;
	
	public boolean isPanel() {
		return concept.getSet();
	}
	
	public Obs newObs(Concept testConcept) {
		return obsFactory.apply(testConcept, null);
	}
	
	public Optional<Obs> newValueObs(Concept obsConcept, String value) {
		if (value != null) {
			return Optional.of(obsFactory.apply(obsConcept, value));
		}
		return Optional.empty();
=======
	public boolean isPanel() {
		return concept.getSetMembers().size() > 0;
	}
	
	public List<Concept> getAllTests() {
		return this.concept.getSetMembers();
	}
	
	public Obs newObs(Concept concept) {
		Obs obs = new Obs();
		obs.setPerson(patient);
		obs.setObsDatetime(observationDate);
		obs.setConcept(concept);
		return obs;
		
	}
	
	public Optional<String> labReportUrl() {
		return Optional.ofNullable(labReportUrl);
	}
	
	public Optional<String> labReportFileName() {
		return Optional.ofNullable(labReportFileName);
	}
	
	public Optional<String> labReportNotes() {
		return Optional.ofNullable(labReportNotes);
>>>>>>> c3b8e436
	}
	
	public boolean isLabReportPresent() {
		return labReportFileName != null || labReportUrl != null;
	}
	
	public static LabResultBuilder builder() {
		return new LabResult.LabResultBuilder();
	}
	
	public static class LabResultBuilder {
		
		private String labReportUrl;
		
		private String labReportNotes;
		
		private String labReportFileName;
		
		public LabResultBuilder labReportUrl(Optional<Obs> obs) {
			obs.ifPresent(labReportUrlObs -> this.labReportUrl = labReportUrlObs.getValueText());
			return this;
		}
		
		public LabResultBuilder labReportUrl(String labReportUrl) {
			this.labReportUrl = labReportUrl;
			return this;
		}
		
		public LabResultBuilder labReportNotes(Optional<Obs> obs) {
			obs.ifPresent(labReportNotesObs -> this.labReportNotes = labReportNotesObs.getValueText());
			return this;
		}
		
		public LabResultBuilder labReportNotes(String labReportNotes) {
			this.labReportNotes = labReportNotes;
			return this;
		}
		
		public LabResultBuilder labReportFileName(Optional<Obs> obs) {
			obs.ifPresent(labReportFileNameObs -> this.labReportFileName = labReportFileNameObs.getValueText());
			return this;
		}
		
		public LabResultBuilder labReportFileName(String labReportFileName) {
			this.labReportFileName = labReportFileName;
			return this;
		}
		
	}
}<|MERGE_RESOLUTION|>--- conflicted
+++ resolved
@@ -5,27 +5,15 @@
 import org.openmrs.Concept;
 import org.openmrs.Obs;
 
-<<<<<<< HEAD
-=======
-import java.util.Date;
 import java.util.List;
->>>>>>> c3b8e436
 import java.util.Optional;
 import java.util.function.BiFunction;
 
 @Builder
 @Getter
 public class LabResult {
-<<<<<<< HEAD
 	
 	private Concept concept;
-=======
-	private Person patient;
-
-	private Concept concept;
-
-	private Date observationDate;
->>>>>>> c3b8e436
 	
 	private String labReportUrl;
 	
@@ -33,11 +21,14 @@
 	
 	private String labReportNotes;
 	
-<<<<<<< HEAD
 	private BiFunction<Concept, String, Obs> obsFactory;
 	
 	public boolean isPanel() {
-		return concept.getSet();
+		return !concept.getSetMembers().isEmpty();
+	}
+	
+	public List<Concept> getAllTests() {
+		return this.concept.getSetMembers();
 	}
 	
 	public Obs newObs(Concept testConcept) {
@@ -49,35 +40,6 @@
 			return Optional.of(obsFactory.apply(obsConcept, value));
 		}
 		return Optional.empty();
-=======
-	public boolean isPanel() {
-		return concept.getSetMembers().size() > 0;
-	}
-	
-	public List<Concept> getAllTests() {
-		return this.concept.getSetMembers();
-	}
-	
-	public Obs newObs(Concept concept) {
-		Obs obs = new Obs();
-		obs.setPerson(patient);
-		obs.setObsDatetime(observationDate);
-		obs.setConcept(concept);
-		return obs;
-		
-	}
-	
-	public Optional<String> labReportUrl() {
-		return Optional.ofNullable(labReportUrl);
-	}
-	
-	public Optional<String> labReportFileName() {
-		return Optional.ofNullable(labReportFileName);
-	}
-	
-	public Optional<String> labReportNotes() {
-		return Optional.ofNullable(labReportNotes);
->>>>>>> c3b8e436
 	}
 	
 	public boolean isLabReportPresent() {
